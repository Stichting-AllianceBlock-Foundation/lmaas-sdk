--- conflicted
+++ resolved
@@ -1,76 +1,7 @@
 {
-<<<<<<< HEAD
-  "name": "@allianceblock/lmaas-sdk",
-  "author": "AllianceBlock",
-  "version": "2.1.6",
-  "license": "MIT",
-  "main": "dist/index.js",
-  "typings": "dist/index.d.ts",
-  "module": "dist/lmaas-sdk.esm.js",
-  "files": [
-    "dist",
-    "src"
-  ],
-  "repository": {
-    "type": "git",
-    "url": "git://github.com/Stichting-AllianceBlock-Foundation/lmaas-sdk.git"
-  },
-  "engines": {
-    "node": ">=10"
-  },
-  "scripts": {
-    "build": "dts build",
-    "lint": "dts lint",
-    "prepare": "dts build",
-    "size": "size-limit",
-    "start": "dts watch",
-    "test": "dts test",
-    "test:watch": "dts test --watch",
-    "test:coverage": "dts test --coverage",
-    "format": "prettier --check \"src/**/*.{js,jsx,ts,tsx,scss}\"",
-    "format:fix": "prettier --write \"src/**/*.{js,jsx,ts,tsx,scss}\"",
-    "lint:fix": "eslint --fix 'src/**/*.{js,jsx,ts,tsx}'"
-  },
-  "husky": {
-    "hooks": {
-      "pre-commit": "dts lint"
-    }
-  },
-  "dependencies": {
-    "@wagmi/core": "^1.3.8",
-    "axios": "^0.27.2",
-    "decimal.js": "^10.4.3",
-    "viem": "^1.3.0"
-  },
-  "devDependencies": {
-    "@size-limit/preset-small-lib": "^8.2.6",
-    "@types/node": "^20.4.2",
-    "@typescript-eslint/eslint-plugin": "^5.62.0",
-    "@typescript-eslint/parser": "^5.62.0",
-    "dts-cli": "^2.0.3",
-    "eslint": "^8.45.0",
-    "eslint-config-prettier": "^8.8.0",
-    "eslint-config-standard-react": "^13.0.0",
-    "eslint-plugin-import": "^2.27.5",
-    "eslint-plugin-prettier": "^4.2.1",
-    "eslint-plugin-promise": "^6.1.1",
-    "eslint-plugin-react": "^7.32.2",
-    "eslint-plugin-react-hooks": "^4.6.0",
-    "eslint-plugin-simple-import-sort": "^10.0.0",
-    "husky": "^8.0.3",
-    "prettier": "^2.8.8",
-    "size-limit": "^8.2.6",
-    "tslib": "^2.6.0",
-    "typescript": "^5.1.6"
-  },
-  "size-limit": [
-    {
-      "path": "dist/lmaas-sdk.cjs.production.min.js",
-      "limit": "10 KB"
-=======
     "name": "@allianceblock/lmaas-sdk",
     "author": "AllianceBlock",
-    "version": "2.1.7-hotfix",
+    "version": "2.1.7",
     "license": "MIT",
     "main": "dist/index.js",
     "typings": "dist/index.d.ts",
@@ -82,7 +13,6 @@
     "repository": {
         "type": "git",
         "url": "git://github.com/Stichting-AllianceBlock-Foundation/lmaas-sdk.git"
->>>>>>> 4e7ce953
     },
     "engines": {
         "node": ">=10"
