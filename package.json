{
<<<<<<< HEAD
    "name": "@allianceblock/lmaas-sdk",
    "author": "AllianceBlock",
    "version": "2.1.8",
    "license": "MIT",
    "main": "dist/index.js",
    "typings": "dist/index.d.ts",
    "module": "dist/lmaas-sdk.esm.js",
    "files": [
        "dist",
        "src"
    ],
    "repository": {
        "type": "git",
        "url": "git://github.com/Stichting-AllianceBlock-Foundation/lmaas-sdk.git"
=======
  "name": "@allianceblock/lmaas-sdk",
  "author": "AllianceBlock",
  "version": "2.2.0",
  "license": "MIT",
  "main": "dist/index.js",
  "typings": "dist/index.d.ts",
  "module": "dist/lmaas-sdk.esm.js",
  "files": [
    "dist",
    "src"
  ],
  "repository": {
    "type": "git",
    "url": "git://github.com/Stichting-AllianceBlock-Foundation/lmaas-sdk.git"
>>>>>>> 6a3aeac3
    },
    "engines": {
        "node": ">=10"
    },
    "scripts": {
        "build": "dts build",
        "lint": "dts lint",
        "prepare": "dts build",
        "size": "size-limit",
        "start": "dts watch",
        "test": "dts test",
        "test:watch": "dts test --watch",
        "test:coverage": "dts test --coverage",
        "format": "prettier --check \"src/**/*.{js,jsx,ts,tsx,scss}\"",
        "format:fix": "prettier --write \"src/**/*.{js,jsx,ts,tsx,scss}\"",
        "lint:fix": "eslint --fix 'src/**/*.{js,jsx,ts,tsx}'"
    },
    "husky": {
        "hooks": {
            "pre-commit": "dts lint"
        }
    },
    "dependencies": {
        "@wagmi/core": "^1.3.8",
        "axios": "^0.27.2",
        "decimal.js": "^10.4.3",
        "viem": "^1.3.0"
    },
    "devDependencies": {
        "@size-limit/preset-small-lib": "^8.2.6",
        "@types/node": "^20.4.2",
        "@typescript-eslint/eslint-plugin": "^5.62.0",
        "@typescript-eslint/parser": "^5.62.0",
        "dts-cli": "^2.0.3",
        "eslint": "^8.45.0",
        "eslint-config-prettier": "^8.8.0",
        "eslint-config-standard-react": "^13.0.0",
        "eslint-plugin-import": "^2.27.5",
        "eslint-plugin-prettier": "^4.2.1",
        "eslint-plugin-promise": "^6.1.1",
        "eslint-plugin-react": "^7.32.2",
        "eslint-plugin-react-hooks": "^4.6.0",
        "eslint-plugin-simple-import-sort": "^10.0.0",
        "husky": "^8.0.3",
        "prettier": "^2.8.8",
        "size-limit": "^8.2.6",
        "tslib": "^2.6.0",
        "typescript": "^5.1.6"
    },
    "size-limit": [
        {
            "path": "dist/lmaas-sdk.cjs.production.min.js",
            "limit": "10 KB"
        },
        {
            "path": "dist/lmaas-sdk.esm.js",
            "limit": "10 KB"
        }
    ],
    "description": "## ⚙️ Install dependencies",
    "bugs": {
        "url": "https://github.com/Stichting-AllianceBlock-Foundation/lmaas-sdk/issues"
    },
    "homepage": "https://github.com/Stichting-AllianceBlock-Foundation/lmaas-sdk#readme",
    "directories": {
        "example": "example"
    },
    "keywords": [
        "defi",
        "allianceblock",
        "lmaas"
    ]
}<|MERGE_RESOLUTION|>--- conflicted
+++ resolved
@@ -1,20 +1,4 @@
 {
-<<<<<<< HEAD
-    "name": "@allianceblock/lmaas-sdk",
-    "author": "AllianceBlock",
-    "version": "2.1.8",
-    "license": "MIT",
-    "main": "dist/index.js",
-    "typings": "dist/index.d.ts",
-    "module": "dist/lmaas-sdk.esm.js",
-    "files": [
-        "dist",
-        "src"
-    ],
-    "repository": {
-        "type": "git",
-        "url": "git://github.com/Stichting-AllianceBlock-Foundation/lmaas-sdk.git"
-=======
   "name": "@allianceblock/lmaas-sdk",
   "author": "AllianceBlock",
   "version": "2.2.0",
@@ -29,7 +13,6 @@
   "repository": {
     "type": "git",
     "url": "git://github.com/Stichting-AllianceBlock-Foundation/lmaas-sdk.git"
->>>>>>> 6a3aeac3
     },
     "engines": {
         "node": ">=10"
