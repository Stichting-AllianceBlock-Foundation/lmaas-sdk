--- conflicted
+++ resolved
@@ -253,7 +253,6 @@
   }
 
   /**
-<<<<<<< HEAD
    * Transfer ownership
    * @public
    * @param {string} contractAddress - Address of the camapaign contract
@@ -264,7 +263,11 @@
     const campaignContract = this.getContract(contractAddress);
 
     const transaction = await campaignContract.transferOwnership(newOwner);
-=======
+
+    return transaction;
+  }
+
+  /**
    * Extend campaign
    * @public
    * @param {string} contractAddress - Address of the camapaign contract
@@ -276,14 +279,12 @@
     contractAddress: string,
     duration: number,
     rewardsPerSecond: string
-  ): Promise<FunctionFragment> {
-    const signer = this.provider.getSigner();
-    const campaignContract = new Contract(contractAddress, LiquidityMiningCampaignABI, signer);
+  ): Promise<ContractTransaction> {
+    const campaignContract = this.getContract(contractAddress);
 
     const rewardsPerSecondParsed = parseEther(rewardsPerSecond);
 
     const transaction = await campaignContract.extend(duration, [rewardsPerSecondParsed]);
->>>>>>> 3c6c48a9
 
     return transaction;
   }
