--- conflicted
+++ resolved
@@ -24,18 +24,11 @@
       return;
     }
 
-<<<<<<< HEAD
-  queries: { [key: string]: number } = {};
-
-  constructor(minutesToExpire: number) {
-    this.minutesForExpiration = minutesToExpire;
-=======
     this.minutesForExpiration = minutesToExpire.minutesForExpiration;
     this.coingeckoApiKey = minutesToExpire.apiKey;
     this.coingeckoApiUrl =
       minutesToExpire.url || this.coingeckoApiKey ? coingeckoProAPI : coingeckoAPI;
     this.coingeckoFallbackUrl = minutesToExpire.fallbackUrl;
->>>>>>> ee805e8a
   }
 
   /**
@@ -63,62 +56,12 @@
       }
     }
 
-<<<<<<< HEAD
-    if (
-      this.queries[tokenId + currency] &&
-      currentTimestamp < this.queries[tokenId + currency] + 1
-    ) {
-      // if query is already running, check every 100ms if localstorage is defined for 1 second, otherwise continue
-      // Hotfix for race condition & rate limits
-      for (let i = 0; i < 10; i++) {
-        await new Promise(resolve => setTimeout(resolve, 100));
-
-        try {
-          usdPrices = JSON.parse(localStorage.getItem('usd_prices')!);
-        } catch (error) {
-          console.error(error);
-        }
-        if (usdPrices && usdPrices[tokenId] && usdPrices[tokenId].expiration > currentTimestamp) {
-          if (usdPrices[tokenId][currency]) {
-            return usdPrices[tokenId][currency];
-          }
-        }
-      }
-    }
-
-    this.queries[tokenId + currency] = currentTimestamp;
-
-    let price = 0;
-
-    try {
-      const response = await axios.get(coingeckoAPI + `/simple/price`, {
-        params: {
-          ids: tokenId,
-          vs_currencies: currency,
-        },
-      });
-
-      const statusCode = response.status;
-
-      this.httpStatus = statusCode;
-
-      if (statusCode >= 300 || statusCode < 200) {
-        this.errorCode = statusCode.toString();
-      }
-      price = response.data[tokenId][currency];
-    } catch (error) {
-      this.httpStatus = (error as any).response.status || 0;
-      this.errorCode = (error as any).code || '';
-    }
-    delete this.queries[tokenId + currency];
-=======
     const price =
       (await this.fetchCoingeckoPrice({
         ids: tokenId,
         vs_currencies: currency,
         ...(this.coingeckoApiKey && { x_cg_pro_api_key: this.coingeckoApiKey }),
       })) || 0;
->>>>>>> ee805e8a
 
     if (usdPrices) {
       usdPrices = {
