--- conflicted
+++ resolved
@@ -237,23 +237,10 @@
         type: 'uint256',
       },
     ],
-<<<<<<< HEAD
     "name": "approve",
     "outputs": [],
     "stateMutability": "nonpayable",
     "type": "function"
-=======
-    name: 'approve',
-    outputs: [
-      {
-        internalType: 'bool',
-        name: '',
-        type: 'bool',
-      },
-    ],
-    stateMutability: 'nonpayable',
-    type: 'function',
->>>>>>> 765f16c9
   },
   {
     inputs: [
